--- conflicted
+++ resolved
@@ -326,14 +326,9 @@
           assign(**{f"ext. factor {k}":v for k, v in evidence.items()})
 
 if __name__ == "__main__":
-<<<<<<< HEAD
     bn = BNReasoner("test_cases/testing/winter.BIFXML")
     #bn.bn.draw_structure()
     a = bn.m_a_p(['Rainbow?'],{'Happy?': True})
     print(a)
     a = bn.m_p_e({'Unhappy?': True})
-    a.to_csv('mpe.csv')
-=======
-    bn = BNReasoner("test_cases/experiment/15N14E.BIFXML")
-    bn.bn.draw_structure()
->>>>>>> 6f76bbe4
+    a.to_csv('mpe.csv')