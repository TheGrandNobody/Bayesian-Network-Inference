--- conflicted
+++ resolved
@@ -142,9 +142,6 @@
             f1 (pd.DataFrame): The first specified factor.
             f2 (pd.DataFrame): The second specified factor.
 
-<<<<<<< HEAD
-    def prune(self, query: Union[str, list[str]], evidence: Union[str, list[str]]):
-=======
         Returns:
             pd.DataFrame: The resulting factor from the product of f1 and f2.
         """
@@ -158,8 +155,7 @@
 
         
 
-    def edge_prune(self, query: Union[str, List[str]], evidence: Union[str, List[str]]):
->>>>>>> bb5b03e7
+    def prune(self, query: Union[str, List[str]], evidence: Union[str, List[str]]):
         graph = deepcopy(self.bn.structure)
         # delete leaf nodes
         counter = 0
@@ -189,16 +185,8 @@
 
 if __name__ == "__main__":
     bn = BNReasoner("testing/lecture_example.BIFXML")
-<<<<<<< HEAD
-    #print(bn.d_separated("Rain?", "Sprinkler?", "Winter?"))
-    bn.bn.draw_structure()
-    bn.prune("Rain?", "Winter?")
-    bn.bn.draw_structure()
-    
-=======
     cpts = bn.bn.get_all_cpts()
     print(cpts['Rain?'])
     print(cpts['Wet Grass?'])
     print(bn.f_multiply(cpts['Winter?'], cpts['Wet Grass?']))
 
->>>>>>> bb5b03e7
