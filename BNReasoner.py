from typing import Union, List, Tuple
from BayesNet import BayesNet, nx
from copy import deepcopy
import pandas as pd

# Utility functions 
def check_single(variable: Union[str, List[str]]) -> List[str]:
    """ Checks if the variable is a single variable and returns a list containing the variable if it is.

    Args:
        variable (Union[str, List[str]]): Either a single variable or a list of variables.

    Returns:
        List[str]: A list containing the variable, otherwise the variable list.
    """
    return variable if type(variable) == list else [variable]

# BNReasoner class
class BNReasoner:
    def __init__(self, net: Union[str, BayesNet]) -> None:
        """ Initializes a BNReasoner object.
        
        Args:
            net (Union[str, BayesNet]): Either file path of the bayesian network in BIFXML format or BayesNet object
        """
        if type(net) == str:
            # Constructs a BN object
            self.bn = BayesNet()
            # Loads the BN from an BIFXML file
            self.bn.load_from_bifxml(net)
        else:
            self.bn = net

    def marginalize(self, variable: str, f1: pd.DataFrame) -> pd.DataFrame:
        """ Sums-out a given variable, given a factor containing it.
        Args:
            variable (str): A string indicating the variable that needs to be summed-out
            f1 (pd.DataFrame): A factor containing the variable that needs to be summed-out

        Returns:
            pd.DataFrame: A conditional probability table with the specified variable summed-out
        """
        return f1.groupby([c for c in f1.columns.tolist() if c not in ("p", variable)])["p"].sum().reset_index()
    
    def maximize(self, variable: str, f1: pd.DataFrame) -> pd.DataFrame:
        """ Maximizes-out a given variable, given a factor containing it.
        Args:
            variable (str): A string indicating the variable that needs to be maximized-out.
            f1 (pd.DataFrame): A factor containing the variable that needs to be maximized-out.

        Returns:
            pd.DataFrame: A conditional probability table with the specified variable maximized-out and their corresponding extended factors.
        """
        # Compute the CPT with the maximum probability for the given variable
        new = f1.groupby([c for c in f1.columns.tolist() if c not in ("p", variable) and "ext. factor" not in c])["p"].max().reset_index()
            # Find any previous extended factors present in the table
        prev_factors = [c for c in f1.columns.tolist() if "ext. factor" in c]
        # Compute the new extended factor for the new CPT and add it to the table
        ext_factor = pd.merge(f1, new, on=['p'], how='inner').rename(columns={variable: "ext. factor " + variable})[f"ext. factor {variable}"]
        return new.assign(**dict(f1[prev_factors]), **{f"ext. factor {variable}": ext_factor}) if prev_factors else new.assign(**{f"ext. factor {variable}": ext_factor})

    def new_edges(self, neighbours: List[List[str]], graph: nx.DiGraph) -> List[List[str]]:
        """Returns a list of new edges that arise by removing a given variable in the graph.

        Args:
            variable (str): The variable that is removed from the graph
            neighbours (List[List[str]]): List of neighbours (both neighbours and predecessors)
            graph (nx.DiGraph): A directed graph representing the Bayesian network

        Returns:
            List[List[str]]: A list of new edges that arise by removing a given variable in the graph
        """
        return [(var[1], var2[1]) for var, i in zip(neighbours, range(0, len(neighbours)-1)) for var2 in neighbours[i+1:] if not any(var2[1] in sublist for sublist in nx.edges(graph, var[1]))]
        

    def ordering(self, heuristic: str, to_eliminate: List[str]):
        """Computes an ordering for the elimination of a list of variables. Two heuristics can be chosen to decide the order of the list: min-fill and min-degree.

        Args:
            heuristic (str): "f" for min-fill heuristic, "e" for min-edge heuristic.
            to_eliminate (List[str]): List of variables to eliminate.

        Returns:
            list: List of variables to eliminate, with ordering decided by min-fill(f) or min-edge(e) heuristic. 
        """
        # list for new order and get interaction graph current BN
        new_order = []
        G =  self.bn.get_interaction_graph()
        # draw interaction graph and save
        positions = nx.spring_layout(G)
        nx.draw(G, positions, with_labels = True)
        
        # create dict with variables (key) and a list of corresponding new edges(when variable is removed)(value)
        new_edges = {var: self.new_edges(var, list(nx.edges(G, var)), G) for var in to_eliminate}

        # Find best variable to eliminate until all variables were eliminated
        while len(to_eliminate) > 0:
            # choose heuristic
            if heuristic == "e":
                # make dict with [variable] -> (all edges), and get variable with least amount of edges from dict
                all_edges = {key: list(nx.edges(G, key)) for key in to_eliminate}
                next = min(all_edges.items(), key = lambda x: len(x[1]))[0]
            elif heuristic == "f":
                # get variable whose deletion would add the fewest new interactions to the ordering
                next = min(new_edges.items(), key = lambda x: len(x[1]))[0]

            # remove variable from to_eliminate, add to new_order
            to_eliminate.remove(next), new_order.append(next)

            # find edges that need to be connected after removing node and connect them
            [G.add_edge(edge[0], edge[1]) for edge in new_edges[next]]
            
            # update new_edges, remove all new edges that contain "next" in them, remove all new edges for variable "next"
            [new_edges[var].remove(new_edge) for var, edges in deepcopy(new_edges).items() for new_edge in edges if next in new_edge]
            del new_edges[next]

            # remove node from graph
            G.remove_node(next)       
        return new_order

    def elim_var(self, variables: tuple) -> None:
        """_summary_

        Args:
            variables (tuple): a tuple containing variables to eliminate from a BN. It is expected that this tuple already is ordered. 

        Returns:
            new_function (nx.DiGraph): Graph containing all variables that were not eliminated with their probabilities.
        """
        print(variables)

        cpt_tables = self.bn.get_all_cpts()
        print(cpt_tables)

        # choose variable from list
        for var, i in zip(variables, range(0, len(variables))):
            print(cpt_tables)

            print("variable", var)
            
            # multiply all factors (f) containing this variable 
            factors = [node for node, table in cpt_tables.items() if var == node or var in table.columns]
            print(factors)
            if len(factors) > 1:
                factor = cpt_tables[factors[0]]
                for j in range(1, len(factors)):
                    print("to be multiplied \n", factor,"\n" , cpt_tables[factors[j]])
                    factor = self.f_multiply(factor, cpt_tables[factors[j]])
            elif len(factors) == 1:
                factor = cpt_tables[factors[0]]
            else:
                continue
            print("factor_multiply", factor)

            # marginalize out this variable to obtain a new factor 
            factor = self.marginalize(var, factor)
            print("factor", factor )

            # remove old factors from cpts (so that the algorithm knows that they are summed out)
            for old in factors:
                del cpt_tables[old]
                
            # put new factor in cpt_tables
            cpt_tables[str(list(factor.columns[:len(factor.columns)- 1])) + str(i)] = factor.assign(**{"p": factor.loc[:, "p"]}) 
        
        # multiply all tables in cpt_tables to get final factor:
        for key, i in zip(cpt_tables.keys(), range(0, len(cpt_tables))):
            if i == 0:
                new_factor = cpt_tables[key]
            else:
                print("multiply", new_factor, cpt_tables[key])
                new_factor = self.f_multiply(new_factor, cpt_tables[key])
        
        # print("new_factor", new_factor)
           
        # return final factor
        return new_factor
        

    def has_path(self, graph: nx.DiGraph, x: str, y: List[str], visited: List[str]) -> bool:
        """ Checks (recursively) if there is a path from x to any node in y in a given graph.
        Args:
            graph (nx.DiGraph): The graph to check.
            x (str): The starting node.
            y (List[str]): The target node(s).
        Returns:
            bool: True if there is a path from x to y, False otherwise.
        """
        # Cycle through all predecessors and successors of x
        for n in list(graph.neighbors(x)) + list(graph.predecessors(x)):
            if n in y:
                return True
            if n in visited:
                # If we already visited this node, then skip it
                continue
            else:
                # Otherwise add it to the visited list and check if there is a path from n to y
                visited.append(n)
                if self.has_path(graph, n, y, visited):
                    return True
        return False  

    def _prune(self, graph: nx.DiGraph, x: List[str], y: List[str], z: List[str])\
          -> Tuple[nx.reportviews.NodeView, nx.reportviews.OutEdgeView]:
          """ Applies the d-separation algorithm to a graph by pruning all leaf nodes not in x, y or z
              and removing all edges that are outgoing from z.
          Args:
              graph (nx.DiGraph): An acyclic directed graph representing the BN.
              x (List[str]): A list containing all nodes in x.
              y (List[str]): A list containing all nodes in y.
              z (List[str]): A list containing all nodes in z.
          Returns:
              Tuple[nx.reportviews.NodeView, nx.reportviews.OutEdgeView]: A tuple containing the nodes and edges of the graph prior to pruning.
          """
          prev_n, prev_e = deepcopy(graph.nodes), deepcopy(graph.edges)
          # Remove all leaf nodes that are not in x, y or z
          graph.remove_nodes_from([n for n in graph.nodes if n not in x + y + z and not any(True for _ in graph.neighbors(n))])
          # Remove all edges that are outgoing from z
          graph.remove_edges_from(list(graph.edges(z)))
          return list(prev_n), list(prev_e)

    def d_separated(self, x:  Union[str, List[str]], y:  Union[str, List[str]], z: Union[str, List[str]]) -> bool:
        """ Checks whether x is d-separated from y given z.

        Args:
            x (Union[str, List[str]]): The specified variable x or a list of variables.
            y (Union[str, List[str]]): The specified variable y or a list of variables.
            z (Union[str, List[str]]): The specified variable z or a list of variables.

        Returns:
            bool: True if x is d-separated from y given z, False otherwise.
        """
        # Check if z is a list or a single variable
        x, y, z = check_single(x), check_single(y), check_single(z)
        # Create a copy of the BN we can use for pruning
        graph = deepcopy(self.bn.structure)

        # Apply the d-separation algorithm exhaustively
        prev_nodes, prev_edges = self._prune(graph, x, y, z)
        while list(graph.nodes) != prev_nodes and list(graph.edges) != prev_edges:
            prev_nodes, prev_edges = self._prune(graph, x, y, z)
        
        # x is d-separated from y given z if there is no path from x to y in the pruned graph
        return not any(self.has_path(graph, u, y, [u]) for u in x)
    
    def independent(self, x:  Union[str, List[str]], y:  Union[str, List[str]], z: Union[str, List[str]]) -> bool:
        """ Checks whether x is independent from y given z.

        Args:
            x (Union[str, List[str]]): The specified variable x or a list of variables.
            y (Union[str, List[str]]): The specified variable y or a list of variables.
            z (Union[str, List[str]]): The specified variable z or a list of variables.

        Returns:
            bool: True if x is independent from y given z, False otherwise.
        """
        return self.d_separated(x, y, z)
    
    def f_multiply(self, f1: pd.DataFrame, f2: pd.DataFrame) -> pd.DataFrame:
        """ Multiplies two given factors together.

        Args:
            f1 (pd.DataFrame): The first specified factor.
            f2 (pd.DataFrame): The second specified factor.

        Returns:
            pd.DataFrame: The resulting factor from the product of f1 and f2.
        """
        f1, f2 = (f2, f1) if len(f1) < len(f2) else (f1, f2)
        shared = list(set(f1.columns) & set(f2.columns))
        p = [r1.drop("p").values.tolist() + [r1["p"] * r2["p"]] for _, r1 in f1.iterrows() for _, r2 in f2.iterrows() if all(r1[var] == r2[var] for var in list(set(shared) - set(["p"])))]
        return pd.DataFrame(p, columns=sorted(list(set().union(f1, f2))))

    def network_prune(self, query: Union[str, List[str]], evidence: Union[str, List[str]]):
        """ Prunes the current network such that it can answer the given query

        Args:
            query Union[str, List[str]]: The query to be answered.
            evidence Union[str, List[str]]: The evidence, on which basis the query can be answered.

        Returns:
            BayesNet: A new BN with a pruned graph and updated values.
        """
        graph = deepcopy(self.bn)
        e, q = check_single(evidence), check_single(query)
        instance = {val: True for val in e}
        # Prune edges
        [graph.structure.remove_edges_from([x for x in graph.structure.edges if (x[0]==node and x[1] not in e+q)]) for node in e]
        [graph.update_cpt(i, graph.reduce_factor(pd.Series(instance), self.bn.get_cpt(i))) for i in graph.get_all_variables()]
        # Prune nodes
        nodeList = [node for node in graph.structure.nodes if not (node in e+q or graph.get_children(node))]
        if nodeList: graph.structure.remove_nodes_from(nodeList)
        return graph

    def marginal_distribution(self, query: Union[str, List[str]], evidence: Union[str, List[str]]):
        #Reduce factors wrt e
        #Compute joint marginal
        #Sum out q
        #return joint marginal divided by sum out q
        q = check_single(query)
        qReasoner = self.network_prune(query, evidence)
        #qReasoner.ordering('f', [x for x in qReasoner.bn.get_all_variables() if not in check_single(query)])
        a = qReasoner.elim_var([x for x in qReasoner.bn.get_all_variables() if x not in q], qReasoner.bn )
        if len(q) == 1:
            b = qReasoner.marginalize(query, qReasoner.bn.get_cpt(query))
        return a/b
    

if __name__ == "__main__":
<<<<<<< HEAD
    bn = BNReasoner("/home/m_rosa/AI/KR/Bayesian-Network-Inference/testing/abc.BIFXML")
    bn.elim_var(["A"])
=======
    bn = BNReasoner("testing/abc.BIFXML")
    print(bn.bn.get_cpt("A"))
    print(bn.bn.get_cpt("B"))
    x = bn.f_multiply(bn.bn.get_cpt("B"), bn.bn.get_cpt("A"))
    print(x)
    
>>>>>>> feda218d
<|MERGE_RESOLUTION|>--- conflicted
+++ resolved
@@ -307,14 +307,5 @@
     
 
 if __name__ == "__main__":
-<<<<<<< HEAD
     bn = BNReasoner("/home/m_rosa/AI/KR/Bayesian-Network-Inference/testing/abc.BIFXML")
-    bn.elim_var(["A"])
-=======
-    bn = BNReasoner("testing/abc.BIFXML")
-    print(bn.bn.get_cpt("A"))
-    print(bn.bn.get_cpt("B"))
-    x = bn.f_multiply(bn.bn.get_cpt("B"), bn.bn.get_cpt("A"))
-    print(x)
-    
->>>>>>> feda218d
+    bn.elim_var(["A"])