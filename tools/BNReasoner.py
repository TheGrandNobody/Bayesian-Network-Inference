--- conflicted
+++ resolved
@@ -319,6 +319,8 @@
         a = newR.elim_var(li)
         if len(evidence) == 0:
             return a.at[len(a)-1, 'p']
+        #Sum out q
+        b = sum(a['p'] )
         #return joint marginal divided by sum out q
         return a.at[len(a)-1, 'p']/b
     
@@ -354,11 +356,5 @@
           assign(**{f"ext. factor {k}":v for k, v in evidence.items()})
 
 if __name__ == "__main__":
-<<<<<<< HEAD
-    bn = BNReasoner("testing/earthquake.BIFXML")
-    bn.bn.draw_structure()
-=======
-    bn = BNReasoner("testing/abc.BIFXML")
-    #bn.bn.draw_structure()
-    print(bn.marginal_distribution('C', { 'A': True}))
->>>>>>> df43098e
+    bn = BNReasoner("../testing/earthquake.BIFXML")
+    bn.bn.draw_structure()